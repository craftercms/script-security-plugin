--- conflicted
+++ resolved
@@ -970,7 +970,6 @@
         assertEvaluate(wl, expected, script);
     }
 
-<<<<<<< HEAD
     @Issue("JENKINS-46213")
     @Test
     public void varArgsOnStaticDeclaration() throws Exception {
@@ -993,13 +992,12 @@
         assertEvaluate(new StaticWhitelist("staticMethod org.codehaus.groovy.runtime.DefaultGroovyMethods sprintf java.lang.Object java.lang.String java.lang.Object[]"),
                 "a:1 b:2 a:3 b:4",
                 script);
-=======
+    }
+
     @Issue("SECURITY-663")
     @Test
     public void castAsFile() throws Exception {
         assertRejected(new GenericWhitelist(), "new java.io.File java.lang.String",
                 "def s = []; ('/tmp/foo' as File).each { s << it }\n");
-
->>>>>>> 84aad6c0
     }
 }